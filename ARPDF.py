--- conflicted
+++ resolved
@@ -212,11 +212,7 @@
         _gaussian_filter = gaussian_filter_cp
     else:
         _gaussian_filter = gaussian_filter_np
-<<<<<<< HEAD
     sigma0 = 0.2
-=======
-    sigma0 = 0.1
->>>>>>> c73ec227
 
     #ARPDF = Inverse_Abel_total
     ARPDF = _gaussian_filter(Inverse_Abel_total, sigma=[sigma0/hx, sigma0/hy], mode="constant") * (X**2 + Y**2)
